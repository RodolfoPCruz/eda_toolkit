"""
Module to detect an treat outliers in a pandas dataframe
"""

import logging

import matplotlib.pyplot as plt
import numpy as np
import pandas as pd
import seaborn as sns
from sklearn import set_config
from sklearn.cluster import DBSCAN
from sklearn.experimental import enable_iterative_imputer
from sklearn.impute import IterativeImputer
from sklearn.preprocessing import MinMaxScaler

from eda_toolkit.utils.data_loader import load_csv_from_data
from eda_toolkit.utils.logger_utils import configure_logging

configure_logging(log_file_name="outliers.log")

sns.set_style("darkgrid")


def calculate_outlier_threshold(
    df: pd.DataFrame, feature: str, skew_thresold: float = 1
) -> tuple[float, float]:
    """
    Calculate the inferior and superior thresholds for outlier detection.
    Values above max_thresh and values below min_thresh are considered
    outliers

    Args:
        df (pd.DataFrame): The dataframe containing the feature.
        feature (str): The name of the feature to be processed.
        skew_thresold (float): The skewness threshold used to determine
        whether the distribution is normal or not.

    Returns:
        tuple: A tuple containing the inferior and superior thresholds
        for outlier detection.
    """
    skew = df[feature].skew()
    if skew > -1 * skew_thresold and skew < skew_thresold:
        # empirical rule to detect outliers in normal distributions
        min_thresh = df[feature].mean() - 3 * df[feature].std()
        max_thresh = df[feature].mean() + 3 * df[feature].std()
    else:
        # apply the Tukey rule to detect outliers in distributions
        # that are not normal
        q1 = df[feature].quantile(0.25)
        q3 = df[feature].quantile(0.75)
        iqr = q3 - q1  # interquartile range
        max_thresh = q3 + 1.5 * (iqr)
        min_thresh = q1 - 1.5 * (iqr)

    return (min_thresh, max_thresh)


def clean_outliers(
    df: pd.DataFrame,
    features_list: list = None,
    outlier_treatment: str = None,
    output_column: str = None,
    skew_thresold: float = 1,
    random_state: int = 42,
    verbose: bool = True,
) -> pd.DataFrame:
    """
    Detect and treat outliers. Two criteria will be used to detect outliers:
        - empirical rule to detect outliers in normal distributions;
        - Tukey rule to detect outliers in distributions that are not normal.
    A distribution will be considered normal when its skewness
    is between -1 * skew_thresold and skew_thresold.One of the two criteria
    will be used to calculate max_thresh and min_thresh. Values above
    max_thresh and values below min_thresh are considered outliers.


    Parameters
    ----------
    df : pd.DataFrame
        The dataframe to be cleaned.
    features_list : list, optional
        The list of features to be cleaned, by default, is None. If None,
        the function will clean all features.
    outlier_treatment : str, optional
        The treatment to be applied to outliers, by default, None.
        Can be 'remove'; 'replace'; 'impute', or None:
            - remove: rows containing outliers are completely removed;
            - replace: outliers above max_thresh and outliers below
              min_thresh are replaced by max_thresh and min_thresh,
              respectively;
            - impute: outliers above max_thresh and outliers below min_thresh
              are imputed using the Iterative imputer method form
              scikit-learn;
            - None: no treatment is applied to outliers.
    output_column : str, optional
        The name of the output column, by default is None. The output column
        will not be used when calculating the values to be imputed.
        If None, it is considered that the output column is not in df.
    skew_thresold : float, optional
        The skewness threshold for a distribution to be considered normal,
        by default 1.

    Returns
    -------
    pd.DataFrame
        The cleaned dataframe.

    """
    set_config(transform_output="pandas")

    logging.info(
        "Detecting and treating outliers " "using traditional methods..."
    )

    df = df.copy()
    initial_number_rows = df.shape[0]
    df = df.dropna()
    final_number_rows = df.shape[0]
    removed_rows = initial_number_rows - final_number_rows
    if verbose:
        logging.info(
            f"{removed_rows} rows were removed because "
            "they contained NaN values."
        )

    if features_list is None:
        features_list = df.columns.to_list()

    if outlier_treatment not in ["remove", "replace", "impute", None]:
        if verbose:
            logging.info(
                f"The outlier_treatment {outlier_treatment} is not "
                "valid. No treatment will be applied to outliers."
            )
        outlier_treatment = None

    # remove output_column from features_list. The output column can not be
    # used when calculating the values to be imputed
    if output_column is not None and output_column in features_list:
        features_list_impute_method = features_list.copy()
        features_list_impute_method.remove(output_column)
    else:
        features_list_impute_method = features_list

    for feature in features_list:
        # the input features can not be used impute values to output feature
        if feature == output_column and outlier_treatment == "impute":
            continue
        # test whether the feature is in the dataframe
        if feature in df.columns:
            # only numeric columns will be cleaned
            if pd.api.types.is_numeric_dtype(df[feature]):

                # test whether the feature has only one unique value
                if df[feature].nunique() == 1:
                    if verbose:
                        logging.info(
                            f"The feature {feature} has only one "
                            "unique value and was therefore ignored."
                        )

                # test whether the feature is binary (only true or
                # false values)
                elif set(df[feature].dropna().unique()).issubset(
                    {0, 1}
                ) or set(df[feature].dropna().unique()).issubset(
                    {True, False}
                ):
                    if verbose:
                        logging.info(
                            f"The feature {feature} is binary "
                            "(only true or false values) and was "
                            "therefore ignored."
                    )

                # look for outliers
                else:
                    # calculate max_thresh and min_thresh

                    min_thresh, max_thresh = calculate_outlier_threshold(
                        df, feature, skew_thresold
                    )

                    # values above max_thresh and values below min_thresh
                    # are considered outliers
                    count_max_outlier = len(df.loc[df[feature] > max_thresh])
                    count_min_outlier = len(df.loc[df[feature] < min_thresh])
                    if verbose:
                        logging.info(
                            f"The feature {feature} has "
                            f"{count_max_outlier} "
                            f"values above {max_thresh}"
                        )
                    if verbose:
                        logging.info(
                            f"The feature {feature} "
                            f"has {count_min_outlier} "
                            f"values below {min_thresh}"
                        )

                    has_outliers = (
                        count_max_outlier > 0 or count_min_outlier > 0
                    )

                    if not has_outliers:
                        continue

                    if outlier_treatment == "remove":
                        df = df[
                            (df[feature] >= min_thresh)
                            & (df[feature] <= max_thresh)
                        ]
                        logging.info(f"{feature}: outliers removed")

                    elif outlier_treatment == "replace":
                        if not pd.api.types.is_float_dtype(df[feature]):
                            df[feature] = df[feature].astype(float)
                        logging.info(f"{feature}: outliers replaced")
                        df.loc[df[feature] > max_thresh, feature] = max_thresh
                        df.loc[df[feature] < min_thresh, feature] = min_thresh

                    elif outlier_treatment == "impute":
                        df_temp = df[features_list_impute_method].copy()
                        df_temp.loc[df_temp[feature] > max_thresh, feature] = (
                            np.nan
                        )
                        df_temp.loc[df_temp[feature] < min_thresh, feature] = (
                            np.nan
                        )

                        df_temp = pd.get_dummies(df_temp, drop_first=True)
                        imputer = IterativeImputer(
                            max_iter=10, random_state=random_state
                        )
                        df_temp = imputer.fit_transform(df_temp)
                        df[feature] = df_temp[feature]

            else:
                if verbose:
                    logging.info(
                        f"The feature {feature} is not "
                        "numeric and was therefore ignored"
                    )

        else:
            if verbose:
                logging.info(
                    f"A {feature} não foi encontrada "
                    "no dataframe e foi ignorada"
                )

    return df


def search_eps_dbscan(
    df: pd.DataFrame,
    distance_metric: str = "manhattan",
    min_samples: int = 5,
    eps_step: float = 0.01,
    desired_percentage_outliers: float = 0.02,
    max_eps: float = 5.0,
    plot: bool = True,
    verbose: bool = True,
) -> tuple[pd.DataFrame, float]:
    """
    Find the optimal eps value for DBSCAN that results in a desired
    percentage of outliers.

    Parameters:
    - df (pd.DataFrame): Input DataFrame.
    - distance_metric (str): Distance metric for DBSCAN.
    - min_samples (int): Minimum samples for core point in DBSCAN.
    - eps_step (float): Step size for increasing eps.
    - desired_percentage_outliers (float): Target outlier percentage (0-1).
    - max_eps (float): Upper limit for eps search.
    - plot (bool): Whether to plot eps vs. outlier percentage.
    - verbose (bool): Whether to log cleaning info.

    Returns:
    - tuple[pd.DataFrame, float]: DataFrame of eps vs. outlier percentages,
    and selected eps value.
    """
    if verbose:
        logging.info("Starting the search for the best eps value")

    if df.empty:
        raise ValueError("Input DataFrame is empty.")

    df_temp = df.dropna(how="all", axis=1).dropna(how="any", axis=0)

    if verbose:
        removed_rows = df.shape[0] - df_temp.shape[0]
        removed_cols = df.shape[1] - df_temp.shape[1]
        logging.info(
            f"{removed_rows} rows and {removed_cols} columns "
            "removed due to missing values."
        )

    # Encode categorical variables
    df_temp = pd.get_dummies(df_temp, drop_first=True)

    if df_temp.empty:
        raise ValueError("DataFrame became empty after encoding.")

    # Scale features
    scaler = MinMaxScaler()
    df_scaled = scaler.fit_transform(df_temp)

    # Store eps and outlier percentages
    eps_values = []
    outlier_percentages = []

    for eps in np.arange(eps_step, max_eps + eps_step, eps_step):
        dbscan = DBSCAN(
            eps=eps, min_samples=min_samples, metric=distance_metric
        )
        labels = dbscan.fit_predict(df_scaled)
        num_outliers = np.count_nonzero(labels == -1)
        percentage = round(100 * num_outliers / len(df_scaled), 2)

        eps_values.append(eps)
        outlier_percentages.append(percentage)

        # Stop early if no more outliers
        if num_outliers == 0:
            break

    results_df = pd.DataFrame(
        {"eps": eps_values, "percentage_outliers(%)": outlier_percentages}
    )

    results_df["diff"] = np.abs(
        results_df["percentage_outliers(%)"]
        - 100 * desired_percentage_outliers
    )
    best_idx = results_df["diff"].idxmin()
    best_eps = round(results_df.loc[best_idx, "eps"], 4)
    best_pct = results_df.loc[best_idx, "percentage_outliers(%)"]

    if verbose:
        logging.info(f"Best eps: {best_eps} for ~{best_pct}% outliers")

    # Plot if requested
    if plot:
        sns.lineplot(data=results_df, x="eps", y="percentage_outliers(%)")
        plt.scatter(best_eps, best_pct, color="red")
        plt.annotate(
            f"eps = {best_eps}\n% outliers = {best_pct}",
            xy=(best_eps, best_pct),
            xytext=(best_eps + 0.1, best_pct + 0.1),
            arrowprops=dict(arrowstyle="->", color="gray"),
        )
        plt.title("DBSCAN eps vs. Percentage of Outliers")
        plt.grid(True)
        plt.show()

    return results_df, best_eps


def clean_outliers_using_dbscan(
    df: pd.DataFrame,
    eps: float,
    distance_metric: str = "manhattan",
    min_samples: int = 5,
    verbose: bool = False,
) -> pd.DataFrame:
    """
    Remove outliers using DBSCAN clustering.

    Parameters
    ----------
    df : pd.DataFrame
        The input DataFrame.
    eps : float
        The maximum distance between two samples for one to be considered
        as in the neighborhood of the other.
    distance_metric : str, optional
        Distance metric to use for DBSCAN. Default is 'manhattan'.
    min_samples : int, optional
        Minimum number of points to form a dense region. Default is 5.
    verbose : bool, optional
        If True, prints detailed logging.

    Returns
    -------
    pd.DataFrame
        DataFrame with outliers removed.
    """
    df_clean = df.copy()

    # Drop empty columns and rows with NaNs
    initial_shape = df_clean.shape
    df_temp = df_clean.dropna(axis="columns", how="all").dropna(
        axis="rows", how="any"
    )
    cleaned_shape = df_temp.shape

    if verbose:
<<<<<<< HEAD
        logging.info(
=======
        print(
>>>>>>> 66607851
            f"Removed {initial_shape[0] - cleaned_shape[0]} rows and "
            f"{initial_shape[1] - cleaned_shape[1]} "
            "columns with missing values."
        )

    # Save original indices
    original_indices = df_temp.index

    # Encode categoricals and scale
    df_temp = pd.get_dummies(df_temp, drop_first=True)
    scaled = MinMaxScaler().fit_transform(df_temp)

    # DBSCAN clustering
    db = DBSCAN(
        eps=eps, min_samples=min_samples, metric=distance_metric, n_jobs=-1
    )
    labels = db.fit_predict(scaled)

    # Identify outliers
    outlier_indices = original_indices[labels == -1]
    if verbose:
<<<<<<< HEAD
        logging.info(
=======
        print(
>>>>>>> 66607851
            f"Removing {len(outlier_indices)} outliers "
            f"({round(len(outlier_indices) / len(df_clean) * 100, 2)}%)"
        )

    # Drop outliers
    return df_clean.drop(index=outlier_indices)


if __name__ == "__main__":
    # nba = load_csv_from_data("nba/nba_salaries.csv")
    # nba_cleaned = clean_outliers(nba)
    insurance = load_csv_from_data("insurance/insurance.csv")
    insurance_cleaned = search_eps_dbscan(insurance)<|MERGE_RESOLUTION|>--- conflicted
+++ resolved
@@ -20,6 +20,7 @@
 configure_logging(log_file_name="outliers.log")
 
 sns.set_style("darkgrid")
+
 
 
 def calculate_outlier_threshold(
@@ -147,6 +148,8 @@
     for feature in features_list:
         # the input features can not be used impute values to output feature
         if feature == output_column and outlier_treatment == "impute":
+        # the input features can not be used impute values to output feature
+        if feature == output_column and outlier_treatment == "impute":
             continue
         # test whether the feature is in the dataframe
         if feature in df.columns:
@@ -264,6 +267,17 @@
     plot: bool = True,
     verbose: bool = True,
 ) -> tuple[pd.DataFrame, float]:
+
+def search_eps_dbscan(
+    df: pd.DataFrame,
+    distance_metric: str = "manhattan",
+    min_samples: int = 5,
+    eps_step: float = 0.01,
+    desired_percentage_outliers: float = 0.02,
+    max_eps: float = 5.0,
+    plot: bool = True,
+    verbose: bool = True,
+) -> tuple[pd.DataFrame, float]:
     """
     Find the optimal eps value for DBSCAN that results in a desired
     percentage of outliers.
@@ -316,6 +330,9 @@
         dbscan = DBSCAN(
             eps=eps, min_samples=min_samples, metric=distance_metric
         )
+        dbscan = DBSCAN(
+            eps=eps, min_samples=min_samples, metric=distance_metric
+        )
         labels = dbscan.fit_predict(df_scaled)
         num_outliers = np.count_nonzero(labels == -1)
         percentage = round(100 * num_outliers / len(df_scaled), 2)
@@ -330,11 +347,18 @@
     results_df = pd.DataFrame(
         {"eps": eps_values, "percentage_outliers(%)": outlier_percentages}
     )
+    results_df = pd.DataFrame(
+        {"eps": eps_values, "percentage_outliers(%)": outlier_percentages}
+    )
 
     results_df["diff"] = np.abs(
         results_df["percentage_outliers(%)"]
         - 100 * desired_percentage_outliers
     )
+    results_df["diff"] = np.abs(
+        results_df["percentage_outliers(%)"]
+        - 100 * desired_percentage_outliers
+    )
     best_idx = results_df["diff"].idxmin()
     best_eps = round(results_df.loc[best_idx, "eps"], 4)
     best_pct = results_df.loc[best_idx, "percentage_outliers(%)"]
@@ -344,6 +368,14 @@
 
     # Plot if requested
     if plot:
+        sns.lineplot(data=results_df, x="eps", y="percentage_outliers(%)")
+        plt.scatter(best_eps, best_pct, color="red")
+        plt.annotate(
+            f"eps = {best_eps}\n% outliers = {best_pct}",
+            xy=(best_eps, best_pct),
+            xytext=(best_eps + 0.1, best_pct + 0.1),
+            arrowprops=dict(arrowstyle="->", color="gray"),
+        )
         sns.lineplot(data=results_df, x="eps", y="percentage_outliers(%)")
         plt.scatter(best_eps, best_pct, color="red")
         plt.annotate(
@@ -398,11 +430,7 @@
     cleaned_shape = df_temp.shape
 
     if verbose:
-<<<<<<< HEAD
         logging.info(
-=======
-        print(
->>>>>>> 66607851
             f"Removed {initial_shape[0] - cleaned_shape[0]} rows and "
             f"{initial_shape[1] - cleaned_shape[1]} "
             "columns with missing values."
@@ -424,11 +452,7 @@
     # Identify outliers
     outlier_indices = original_indices[labels == -1]
     if verbose:
-<<<<<<< HEAD
         logging.info(
-=======
-        print(
->>>>>>> 66607851
             f"Removing {len(outlier_indices)} outliers "
             f"({round(len(outlier_indices) / len(df_clean) * 100, 2)}%)"
         )
@@ -438,6 +462,8 @@
 
 
 if __name__ == "__main__":
+    # nba = load_csv_from_data("nba/nba_salaries.csv")
+    # nba_cleaned = clean_outliers(nba)
     # nba = load_csv_from_data("nba/nba_salaries.csv")
     # nba_cleaned = clean_outliers(nba)
     insurance = load_csv_from_data("insurance/insurance.csv")
